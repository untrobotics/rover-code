--- conflicted
+++ resolved
@@ -11,16 +11,10 @@
             <param name="enable_turbo_button" value="5"/>  <!-- -1: disable turbo -->
             <param name="axis_linear" value="1"/>  <!-- which joystick axis to use for driving -->
             <param name="axis_angular" value="3"/>  <!-- which joystick axis to use for turning -->
-<<<<<<< HEAD
-            <param name="scale_linear" value="0.18"/>  <!-- scale to apply to drive speed, in m/s: drive_motor_rpm * 2pi / 60 * wheel radius -->
-            <param name="scale_angular" value="0.4"/>  <!-- scale to apply to angular speed, in rad/s: scale_linear / min_radius -->
-            <param name="scale_linear_turbo" value="0.24"/>  <!-- scale to apply to linear speed, in m/s -->
-=======
             <param name="scale_linear" value="0.24"/>  <!-- scale to apply to drive speed, in m/s: drive_motor_rpm * 2pi / 60 * wheel radius -->
             <param name="scale_angular" value="0.53"/>  <!-- scale to apply to angular speed, in rad/s: scale_linear / min_radius -->
             <param name="scale_linear_turbo" value="0.5"/>  <!-- scale to apply to linear speed, in m/s -->
 			<remap from="/cmd_vel" to="/cmd_vel_intuitive"/>
->>>>>>> 6108b09c
         </node>
 	<rosparam command="load" file="$(find osr_bringup)/config/physical_properties.yaml"/>
 	<rosparam command="load" file="$(find osr_bringup)/config/physical_properties_mod.yaml"/>
