--- conflicted
+++ resolved
@@ -107,7 +107,6 @@
             ]        
         )
     )
-<<<<<<< HEAD
     ld.add_action(
         Node(
             package='osr_control',
@@ -121,7 +120,6 @@
             ]        
         )
     )
-=======
     # ld.add_action(
     #     Node(
     #         package='osr_control',
@@ -133,6 +131,5 @@
     #         ]
     #     )
     # )
->>>>>>> 1288e7ac
 
     return ld