<<<<<<< HEAD
roboclaw_wrapper:
  ros__parameters:
    baud_rate: 115200
    device: "/dev/serial0"
    addresses: "128,129,130,131,132"
    roboclaw_mapping:
      # gear ratio is approx 172, exact value is 171.79 though
      drive_left_front:
        address: 130
        channel: M2
        ticks_per_rev: 48
        gear_ratio: 171.79
      drive_left_middle:
        address: 130
        channel: M1
        ticks_per_rev: 48
        gear_ratio: 171.79
      drive_left_back:
        address: 129
        channel: M2
        ticks_per_rev: 48
        gear_ratio: 171.79
      drive_right_back:
        address: 129
        channel: M1
        ticks_per_rev: 48
        gear_ratio: 171.79
      drive_right_middle:
        address: 128
        channel: M2
        ticks_per_rev: 48
        gear_ratio: 171.79
      drive_right_front:
        address: 128
        channel: M1
        ticks_per_rev: 48
        gear_ratio: 171.79
      # gear ratio for the corner motors is 16/48 as the CPR is measured after the gearbox, but
      # to the output shaft through the gears connecting the absolute encoder
      # ticks per revolution for the absolute analog encoders: 0-2V with 1mV steps --> 2000
      corner_left_front:
        address: 132
        channel: M2
        ticks_per_rev: 2000
        gear_ratio: 0.3333
      corner_left_back:
        address: 132
        channel: M1
        ticks_per_rev: 2000
        gear_ratio: 0.3333
      corner_right_back:
        address: 131
        channel: M2
        ticks_per_rev: 2000
        gear_ratio: 0.3333
      corner_right_front:
        address: 131
        channel: M1
        ticks_per_rev: 2000
        gear_ratio: 0.3333
=======
roboclaw_mapping:
  # gear ratio is approx 172, exact value is 26.9 though
  drive_left_front:
    address: 130
    channel: M2
    ticks_per_rev: 28
    gear_ratio: 26.9
  drive_left_middle:
    address: 130
    channel: M1
    ticks_per_rev: 28
    gear_ratio: 26.9
  drive_left_back:
    address: 129
    channel: M2
    ticks_per_rev: 28
    gear_ratio: 26.9
  drive_right_back:
    address: 129
    channel: M1
    ticks_per_rev: 28
    gear_ratio: 26.9
  drive_right_middle:
    address: 128
    channel: M2
    ticks_per_rev: 28
    gear_ratio: 26.9
  drive_right_front:
    address: 128
    channel: M1
    ticks_per_rev: 28
    gear_ratio: 26.9
  # gear ratio for the corner motors is 16/48 as the CPR is measured after the gearbox, but
  # to the output shaft through the gears connecting the absolute encoder
  # ticks per revolution for the absolute analog encoders: 0-2V with 1mV steps --> 2000
  corner_left_front:
    address: 132
    channel: M2
    ticks_per_rev: 2000
    gear_ratio: 0.3333
  corner_left_back:
    address: 132
    channel: M1
    ticks_per_rev: 2000
    gear_ratio: 0.3333
  corner_right_back:
    address: 131
    channel: M2
    ticks_per_rev: 2000
    gear_ratio: 0.3333
  corner_right_front:
    address: 131
    channel: M1
    ticks_per_rev: 2000
    gear_ratio: 0.3333
>>>>>>> 63572d16
<|MERGE_RESOLUTION|>--- conflicted
+++ resolved
@@ -1,4 +1,3 @@
-<<<<<<< HEAD
 roboclaw_wrapper:
   ros__parameters:
     baud_rate: 115200
@@ -9,33 +8,33 @@
       drive_left_front:
         address: 130
         channel: M2
-        ticks_per_rev: 48
-        gear_ratio: 171.79
+        ticks_per_rev: 28
+        gear_ratio: 26.9
       drive_left_middle:
         address: 130
         channel: M1
-        ticks_per_rev: 48
-        gear_ratio: 171.79
+        ticks_per_rev: 28
+        gear_ratio: 26.9
       drive_left_back:
         address: 129
         channel: M2
-        ticks_per_rev: 48
-        gear_ratio: 171.79
+        ticks_per_rev: 28
+        gear_ratio: 26.9
       drive_right_back:
         address: 129
         channel: M1
-        ticks_per_rev: 48
-        gear_ratio: 171.79
+        ticks_per_rev: 28
+        gear_ratio: 26.9
       drive_right_middle:
         address: 128
         channel: M2
-        ticks_per_rev: 48
-        gear_ratio: 171.79
+        ticks_per_rev: 28
+        gear_ratio: 26.9
       drive_right_front:
         address: 128
         channel: M1
-        ticks_per_rev: 48
-        gear_ratio: 171.79
+        ticks_per_rev: 28
+        gear_ratio: 26.9
       # gear ratio for the corner motors is 16/48 as the CPR is measured after the gearbox, but
       # to the output shaft through the gears connecting the absolute encoder
       # ticks per revolution for the absolute analog encoders: 0-2V with 1mV steps --> 2000
@@ -58,61 +57,4 @@
         address: 131
         channel: M1
         ticks_per_rev: 2000
-        gear_ratio: 0.3333
-=======
-roboclaw_mapping:
-  # gear ratio is approx 172, exact value is 26.9 though
-  drive_left_front:
-    address: 130
-    channel: M2
-    ticks_per_rev: 28
-    gear_ratio: 26.9
-  drive_left_middle:
-    address: 130
-    channel: M1
-    ticks_per_rev: 28
-    gear_ratio: 26.9
-  drive_left_back:
-    address: 129
-    channel: M2
-    ticks_per_rev: 28
-    gear_ratio: 26.9
-  drive_right_back:
-    address: 129
-    channel: M1
-    ticks_per_rev: 28
-    gear_ratio: 26.9
-  drive_right_middle:
-    address: 128
-    channel: M2
-    ticks_per_rev: 28
-    gear_ratio: 26.9
-  drive_right_front:
-    address: 128
-    channel: M1
-    ticks_per_rev: 28
-    gear_ratio: 26.9
-  # gear ratio for the corner motors is 16/48 as the CPR is measured after the gearbox, but
-  # to the output shaft through the gears connecting the absolute encoder
-  # ticks per revolution for the absolute analog encoders: 0-2V with 1mV steps --> 2000
-  corner_left_front:
-    address: 132
-    channel: M2
-    ticks_per_rev: 2000
-    gear_ratio: 0.3333
-  corner_left_back:
-    address: 132
-    channel: M1
-    ticks_per_rev: 2000
-    gear_ratio: 0.3333
-  corner_right_back:
-    address: 131
-    channel: M2
-    ticks_per_rev: 2000
-    gear_ratio: 0.3333
-  corner_right_front:
-    address: 131
-    channel: M1
-    ticks_per_rev: 2000
-    gear_ratio: 0.3333
->>>>>>> 63572d16
+        gear_ratio: 0.3333