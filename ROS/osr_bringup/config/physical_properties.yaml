--- conflicted
+++ resolved
@@ -4,11 +4,6 @@
   d3: 0.267  # [m, ~10.5in]
   d4: 0.2556  # [m, ~10.073in]
   wheel_radius: 0.075  # [m]
-<<<<<<< HEAD
 drive_no_load_rpm: 31  # no load speed for the drive motors
-=======
-drive_no_load_rpm: 130  # no load speed for the drive motors
-speed_adjustment_factor: 0.1  # scale down velocity from no load rpm due to weight of rover
 drive_acceleration_factor: 0.5  # fraction used to scale the drive motor acceleration (0, 1]
-corner_acceleration_factor: 0.8  # fraction used to scale the corner motor acceleration (0, 1])
->>>>>>> a0489c52
+corner_acceleration_factor: 0.8  # fraction used to scale the corner motor acceleration (0, 1])