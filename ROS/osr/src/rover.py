--- conflicted
+++ resolved
@@ -324,19 +324,13 @@
         drive_angular_velocity = (self.curr_velocities['drive_left_middle'] + self.curr_velocities['drive_right_middle']) / 2.
         self.curr_twist.twist.linear.x = drive_angular_velocity * self.wheel_radius
         # now calculate angular velocity from its relation with linear velocity and turning radius
-<<<<<<< HEAD
         try:
             self.curr_twist.twist.angular.z = self.curr_twist.twist.linear.x / self.curr_turning_radius
         except ZeroDivisionError:
             rospy.logwarn_throttle(1, "Current turning radius was calculated as zero which"
                                    "is an illegal value. Check your wheel calibration."
             self.curr_twist.twist.angular.z = 0.  # turning in place is currently unsupported
-        # covariance
-        self.curr_twist.covariance = 36 * [0.0,]
-=======
-        self.curr_twist.twist.angular.z = self.curr_twist.twist.linear.x / self.curr_turning_radius
-
->>>>>>> 3f865ea3
+
 
 if __name__ == '__main__':
     rospy.init_node('rover', log_level=rospy.INFO)
