--- conflicted
+++ resolved
@@ -60,10 +60,7 @@
     def run(self):
         """Blocking loop which runs after initialization has completed"""
         rate = rospy.Rate(8)
-<<<<<<< HEAD
-=======
- 
->>>>>>> e75ec28f
+
         status = Status()
 
         # time last command was executed in the run loop
