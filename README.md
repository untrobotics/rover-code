# JPL Open Source Rover Code

This repository contains the code that runs on the Raspberry Pi (RPi) and Arduino to control the 
[JPL open source rover (osr)](https://github.com/nasa-jpl/open-source-rover).
This includes the Arduino code that controls the LED matrix.
The rover runs on ROS1 and its code currently is agnostic of the specific distribution 
(tested on Kinetic, Melodic, Noetic). All Python code is currently Python2.

**Status**: actively developed. Please refer to the issues tab in GitHub for an overview of ongoing work.

<<<<<<< HEAD
## Installation

### Raspberry Pi

1. Follow the instructions to set up your Raspberry Pi and install ROS in 
[Software Steps](https://github.com/nasa-jpl/open-source-rover/blob/master/Software/Software%20Steps.pdf)
2. In the newly created catkin workspace you just made, clone this repo:
```commandline
cd ~/osr_ws/src
git clone https://github.com/nasa-jpl/osr-rover-code.git
# install the dependencies
rosdep install --from-paths src --ignore-src
catkin_make
# add the generated files to the path so ROS can find them
source devel/setup.bash
```

The rover has some customizable settings that will overwrite the default values. 
Whether you have any changes compared to the defaults or not, you have to manually create these files:
```
cd ~/osr_ws/src/osr-rover-code/ROS/osr_bringup/config
touch physical_properties_mod.yaml roboclaw_params_mod.yaml
```
If your rover doesn't have any modifications to it that would affect any of the paremeters in `physical_properties.yaml`
or in `roboclaw_params.yaml`, you do not have to do anything.
To change any values from the default, modify these files instead so they don't get tracked by git. 
The files follow the same structure as the default. Just include the values that you need to change as the default
values for other parameters may change over time.

You might also want to modify the file `ROS/osr_bringup/osr.launch` to change the velocities the gamepad controller will
send to the rover. These values in the node joy2twist are of interest:
```
<param name="scale_linear" value="0.18"/>
<param name="scale_angular" value="0.4"/>
<param name="scale_linear_turbo" value="0.24"/>
```
The maximum speed your rover can go is determined by the no-load speed of your drive motors. The default value is located
in the file [physical_properties.yaml](ROS/osr_bringupconfig/physical_properties.yaml) as `drive_no_load_rpm`. 
Then the value of `scale_linear_turbo` can be calculated as `drive_no_load_rpm * 2pi / 60 * wheel radius (=0.075m)`.
Based on this max value, let's set our regular moving speed to a fraction of that which you can configure to your liking.
Start with e.g. 0.75 * scale_linear_turbo.

The turning speed of the rover, just like a regular car, depends on how fast it's going. As a result, `scale_angular`
should be set to `scale_linear / min_radius`. For the default configuration, the `min_radius` equals `0.45m`.

### Arduino

Please refer to the instructions in 
[Software Steps](https://github.com/nasa-jpl/open-source-rover/blob/master/Software/Software%20Steps.pdf)

## Bringup rover

In a sourced terminal (`source ~/osr_ws/devel/setup.bash`), run

```commandline
roslaunch osr_bringup osr.launch
```
to run the rover.
Any errors or warnings will be displayed there in case something went wrong. If you're using the Xbox wireless controller,
command the rover by holding the left back button (LB) down and moving the joysticks. You can boost as described above
by holding down the right back button (RB) instead. If this isn't working for you, `rostopic echo /joy`, press buttons,
and adjust `bringup.launch` to point to the corresponding buttons and axes. If you have questions, please ask on the 
Tapatalk forum.

## Internals & Structure
=======
## Internals & structure
>>>>>>> be1cebe2

Please refer to README files associated with each folder for insight in how components work and what they do. 
This is also the place to look when you have modifications on your rover that require the code or parameters to be
changed.

* The [ROS overview](ROS/README.md) gives an overview of the setup related to ROS and links to specific implementations
such as how the drive and corner commands are being calculated
* The [Arduino readme](Arduino/README.md) details the code that runs on the Arduino, used to control the LED screen.

## Setup

The setup directory contains tutorial files for getting everything setup and configured for running the rover code. You should proceed through them in the following order:
- [Arduino setup](setup/arduino.md)
- [Raspberry Pi setup with Ubuntu 18.04](setup/rpi.md)
    - If you want to use Raspian, there are instructions [here](setup/rpi_raspbian.md), though they're not maintained.
- [Rover code bringup](setup/rover_bringup.md)<|MERGE_RESOLUTION|>--- conflicted
+++ resolved
@@ -8,75 +8,7 @@
 
 **Status**: actively developed. Please refer to the issues tab in GitHub for an overview of ongoing work.
 
-<<<<<<< HEAD
-## Installation
-
-### Raspberry Pi
-
-1. Follow the instructions to set up your Raspberry Pi and install ROS in 
-[Software Steps](https://github.com/nasa-jpl/open-source-rover/blob/master/Software/Software%20Steps.pdf)
-2. In the newly created catkin workspace you just made, clone this repo:
-```commandline
-cd ~/osr_ws/src
-git clone https://github.com/nasa-jpl/osr-rover-code.git
-# install the dependencies
-rosdep install --from-paths src --ignore-src
-catkin_make
-# add the generated files to the path so ROS can find them
-source devel/setup.bash
-```
-
-The rover has some customizable settings that will overwrite the default values. 
-Whether you have any changes compared to the defaults or not, you have to manually create these files:
-```
-cd ~/osr_ws/src/osr-rover-code/ROS/osr_bringup/config
-touch physical_properties_mod.yaml roboclaw_params_mod.yaml
-```
-If your rover doesn't have any modifications to it that would affect any of the paremeters in `physical_properties.yaml`
-or in `roboclaw_params.yaml`, you do not have to do anything.
-To change any values from the default, modify these files instead so they don't get tracked by git. 
-The files follow the same structure as the default. Just include the values that you need to change as the default
-values for other parameters may change over time.
-
-You might also want to modify the file `ROS/osr_bringup/osr.launch` to change the velocities the gamepad controller will
-send to the rover. These values in the node joy2twist are of interest:
-```
-<param name="scale_linear" value="0.18"/>
-<param name="scale_angular" value="0.4"/>
-<param name="scale_linear_turbo" value="0.24"/>
-```
-The maximum speed your rover can go is determined by the no-load speed of your drive motors. The default value is located
-in the file [physical_properties.yaml](ROS/osr_bringupconfig/physical_properties.yaml) as `drive_no_load_rpm`. 
-Then the value of `scale_linear_turbo` can be calculated as `drive_no_load_rpm * 2pi / 60 * wheel radius (=0.075m)`.
-Based on this max value, let's set our regular moving speed to a fraction of that which you can configure to your liking.
-Start with e.g. 0.75 * scale_linear_turbo.
-
-The turning speed of the rover, just like a regular car, depends on how fast it's going. As a result, `scale_angular`
-should be set to `scale_linear / min_radius`. For the default configuration, the `min_radius` equals `0.45m`.
-
-### Arduino
-
-Please refer to the instructions in 
-[Software Steps](https://github.com/nasa-jpl/open-source-rover/blob/master/Software/Software%20Steps.pdf)
-
-## Bringup rover
-
-In a sourced terminal (`source ~/osr_ws/devel/setup.bash`), run
-
-```commandline
-roslaunch osr_bringup osr.launch
-```
-to run the rover.
-Any errors or warnings will be displayed there in case something went wrong. If you're using the Xbox wireless controller,
-command the rover by holding the left back button (LB) down and moving the joysticks. You can boost as described above
-by holding down the right back button (RB) instead. If this isn't working for you, `rostopic echo /joy`, press buttons,
-and adjust `bringup.launch` to point to the corresponding buttons and axes. If you have questions, please ask on the 
-Tapatalk forum.
-
-## Internals & Structure
-=======
 ## Internals & structure
->>>>>>> be1cebe2
 
 Please refer to README files associated with each folder for insight in how components work and what they do. 
 This is also the place to look when you have modifications on your rover that require the code or parameters to be
@@ -91,5 +23,5 @@
 The setup directory contains tutorial files for getting everything setup and configured for running the rover code. You should proceed through them in the following order:
 - [Arduino setup](setup/arduino.md)
 - [Raspberry Pi setup with Ubuntu 18.04](setup/rpi.md)
-    - If you want to use Raspian, there are instructions [here](setup/rpi_raspbian.md), though they're not maintained.
+    - If you want to use Raspbian (Raspberry Pi OS), there are instructions [here](setup/rpi_raspbian.md), though we strongly recommend following the Ubuntu18 instructions instead to get the best support.
 - [Rover code bringup](setup/rover_bringup.md)